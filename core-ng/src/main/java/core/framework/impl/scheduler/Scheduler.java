package core.framework.impl.scheduler;

import core.framework.api.async.Executor;
import core.framework.api.log.ActionLogContext;
import core.framework.api.scheduler.Job;
import core.framework.api.util.Exceptions;
import core.framework.api.util.Maps;
import core.framework.api.web.exception.NotFoundException;
import org.slf4j.Logger;
import org.slf4j.LoggerFactory;

import java.time.Duration;
import java.util.Map;
import java.util.concurrent.Executors;
import java.util.concurrent.ScheduledExecutorService;
import java.util.concurrent.TimeUnit;
import java.util.function.Supplier;

/**
 * @author neo
 */
public final class Scheduler {
    public final Map<String, Trigger> triggers = Maps.newHashMap();
    private final Logger logger = LoggerFactory.getLogger(Scheduler.class);
    private final ScheduledExecutorService scheduler = Executors.newSingleThreadScheduledExecutor();
    private final Executor executor;

    public Scheduler(Executor executor) {
        this.executor = executor;
    }

    public void start() {
        triggers.forEach((name, trigger) -> trigger.schedule(this));
        logger.info("scheduler started");
    }

    public void stop() {
        logger.info("stop scheduler");
        scheduler.shutdown();
    }

    public void addTrigger(Trigger trigger) {
        Class<? extends Job> jobClass = trigger.job.getClass();
        if (jobClass.isSynthetic())
            throw Exceptions.error("job class must not be anonymous class or lambda, please create static class, jobClass={}", jobClass.getCanonicalName());

        Trigger previous = triggers.putIfAbsent(trigger.name, trigger);
        if (previous != null)
            throw Exceptions.error("duplicated job found, name={}, previousJobClass={}", trigger.name, previous.job.getClass().getCanonicalName());
    }

    public void triggerNow(String name) {
        Trigger trigger = triggers.get(name);
        if (trigger == null) throw new NotFoundException("job not found, name=" + name);
        Job job = trigger.job;
        executeJob(name, job);
    }

    void schedule(String name, Job job, Duration initialDelay) {
        scheduler.schedule(() -> executor.submit(() -> task(name, job, false)), initialDelay.toMillis(), TimeUnit.MILLISECONDS);
    }

    void schedule(String name, Job job, Duration initialDelay, Duration rate) {
        scheduler.scheduleAtFixedRate(() -> executeJob(name, job), initialDelay.toMillis(), rate.toMillis(), TimeUnit.MILLISECONDS);
    }

<<<<<<< HEAD
    private void executeJob(String name, Job job) {
        String action = "job/" + name;
        executor.submit(action, () -> {
            logger.info("execute scheduled job, name={}", name);
            ActionLogContext.put("job", name);
            ActionLogContext.put("jobClass", job.getClass().getCanonicalName());
            job.execute();
            return null;
        });
=======
    void schedule(String name, Job job, Duration initialDelay, Supplier<Duration> nextDelay) {
        scheduler.schedule(() -> executor.submit(() -> {
            scheduler.schedule(() -> executor.submit(() -> task(name, job, false)), nextDelay.get().toMillis(), TimeUnit.MILLISECONDS);
            return task(name, job, false);
        }), initialDelay.toMillis(), TimeUnit.MILLISECONDS);
    }

    private Void task(String name, Job job, boolean trace) throws Exception {
        logger.info("execute scheduled job, name={}", name);
        ActionLog actionLog = logManager.currentActionLog();
        actionLog.action("job/" + name);
        actionLog.context("jobClass", job.getClass().getCanonicalName());
        if (trace) {
            logManager.triggerTraceLog();
        }
        job.execute();
        return null;
>>>>>>> 2646a585
    }
}<|MERGE_RESOLUTION|>--- conflicted
+++ resolved
@@ -14,7 +14,6 @@
 import java.util.concurrent.Executors;
 import java.util.concurrent.ScheduledExecutorService;
 import java.util.concurrent.TimeUnit;
-import java.util.function.Supplier;
 
 /**
  * @author neo
@@ -56,15 +55,10 @@
         executeJob(name, job);
     }
 
-    void schedule(String name, Job job, Duration initialDelay) {
-        scheduler.schedule(() -> executor.submit(() -> task(name, job, false)), initialDelay.toMillis(), TimeUnit.MILLISECONDS);
-    }
-
     void schedule(String name, Job job, Duration initialDelay, Duration rate) {
         scheduler.scheduleAtFixedRate(() -> executeJob(name, job), initialDelay.toMillis(), rate.toMillis(), TimeUnit.MILLISECONDS);
     }
 
-<<<<<<< HEAD
     private void executeJob(String name, Job job) {
         String action = "job/" + name;
         executor.submit(action, () -> {
@@ -74,7 +68,6 @@
             job.execute();
             return null;
         });
-=======
     void schedule(String name, Job job, Duration initialDelay, Supplier<Duration> nextDelay) {
         scheduler.schedule(() -> executor.submit(() -> {
             scheduler.schedule(() -> executor.submit(() -> task(name, job, false)), nextDelay.get().toMillis(), TimeUnit.MILLISECONDS);
@@ -92,6 +85,5 @@
         }
         job.execute();
         return null;
->>>>>>> 2646a585
     }
 }